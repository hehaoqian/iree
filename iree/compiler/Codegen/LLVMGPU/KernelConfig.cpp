--- conflicted
+++ resolved
@@ -91,14 +91,9 @@
       {tileX / workgroupSize[1], tileY / workgroupSize[0]});
   tileSizes.push_back(invocationLevelTs);  // Thread level.
   return setOpConfigAndEntryPointFnTranslation(
-<<<<<<< HEAD
       entryPoint, op, tileSizes, /*nativeVectorSize=*/ArrayRef<int64_t>{},
       IREE::HAL::DispatchLoweringPassPipeline::LLVMGPUMatmulSimt,
       workgroupSize);
-=======
-      entryPoint, op, tileSizes, /*nativeVectorSizes=*/ArrayRef<int64_t>{},
-      IREE::HAL::DispatchLoweringPassPipeline::LLVMGPUVectorize, workgroupSize);
->>>>>>> b9b76cb3
 }
 
 // Basic default properties for linalg ops that haven't been tuned.
@@ -147,14 +142,8 @@
   tileSizes.push_back({});                                // Subgroup level.
   tileSizes.emplace_back(std::move(threadTileSizes));     // Thread level
   return setOpConfigAndEntryPointFnTranslation(
-<<<<<<< HEAD
       entryPoint, op, tileSizes, /*nativeVectorSize=*/ArrayRef<int64_t>{},
       IREE::HAL::DispatchLoweringPassPipeline::LLVMGPUVectorize, workgroupSize);
-=======
-      entryPoint, op, tileSizes, /*nativeVectorSizes=*/ArrayRef<int64_t>{},
-      IREE::HAL::DispatchLoweringPassPipeline::LLVMGPUDistribute,
-      workgroupSize);
->>>>>>> b9b76cb3
 }
 
 static LogicalResult setRootConfig(FuncOp entryPointFn, Operation *computeOp) {
